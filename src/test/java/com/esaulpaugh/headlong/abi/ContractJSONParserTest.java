--- conflicted
+++ resolved
@@ -132,30 +132,28 @@
             "  }\n" +
             "]";
 
-<<<<<<< HEAD
+    private static final String FALLBACK_AND_CONSTRUCTOR =
+            "[\n" +
+                    "  {\n" +
+                    "    \"type\": \"fallback\",\n" +
+                    "    \"stateMutability\": \"pure\"" +
+                    "  },\n" +
+                    "  {\n" +
+                    "    \"type\": \"constructor\",\n" +
+                    "    \"inputs\": [\n" +
+                    "      {\n" +
+                    "        \"name\": \"aha\",\n" +
+                    "        \"type\": \"bool\"\n" +
+                    "      }\n" +
+                    "    ]\n" +
+                    "  }\n" +
+                    "]";
+
     private static void printTupleType(TupleType tupleType) {
         StringBuilder sb = new StringBuilder();
         tupleType.recursiveToString(sb);
         System.out.println("RECURSIVE = " + sb.toString());
     }
-=======
-    private static final String FALLBACK_AND_CONSTRUCTOR =
-            "[\n" +
-            "  {\n" +
-            "    \"type\": \"fallback\",\n" +
-            "    \"stateMutability\": \"pure\"" +
-            "  },\n" +
-            "  {\n" +
-            "    \"type\": \"constructor\",\n" +
-            "    \"inputs\": [\n" +
-            "      {\n" +
-            "        \"name\": \"aha\",\n" +
-            "        \"type\": \"bool\"\n" +
-            "      }\n" +
-            "    ]\n" +
-            "  }\n" +
-            "]";
->>>>>>> d2acb505
 
     @Test
     public void testParseFunction() throws ParseException {
@@ -183,13 +181,9 @@
     @Test
     public void testGetFunctions() throws ParseException {
 
-<<<<<<< HEAD
-        List<Function> functions = ContractJSONParser.parseFunctions(CONTRACT_JSON);
-=======
         List<Function> functions;
 
         functions = ContractJSONParser.getFunctions(CONTRACT_JSON);
->>>>>>> d2acb505
 
         for(Function f : functions) {
             System.out.println(f.getName() + " : " + f.canonicalSignature);
