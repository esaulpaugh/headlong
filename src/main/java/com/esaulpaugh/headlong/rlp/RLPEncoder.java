--- conflicted
+++ resolved
@@ -187,43 +187,8 @@
         dest.put(byteString);
     }
 
-    /**
-     * Returns the concatenation of the encodings of the given objects in the given order.
-     *
-     * @param objects the raw objects to be encoded in sequence
-     * @return the encoded sequence
-     */
-<<<<<<< HEAD
-    public static byte[] encodeSequentially(Object... objects) {
-        return encodeSequentially(Arrays.asList(objects));
-    }
-
-    /**
-     * Inserts into the destination array at the given index the concatenation of the encodings of the given objects in
-     * the given order. The array containing the objects is not itself encoded.
-     *
-     * @param objects   the raw objects to be encoded
-     * @param dest      the destination for the sequence of RLP encodings
-     * @param destIndex the index into {@code dest} for the sequence
-     * @return the index into {@code dest} marking the end of the sequence
-     */
-    public static int encodeSequentially(Object[] objects, byte[] dest, int destIndex) {
-        return encodeSequentially(Arrays.asList(objects), dest, destIndex);
-    }
-
-    /**
-     * Puts into the destination buffer at its current position the concatenation of the encodings of the given objects
-     * in the given order. The array containing the objects is not itself encoded.
-     *
-     * @param objects the raw objects to be encoded
-     * @param dest    the destination for the sequence of RLP encodings
-     */
-    public static void encodeSequentially(Object[] objects, ByteBuffer dest) {
-        encodeSequentially(Arrays.asList(objects), dest);
-=======
     public static byte[] sequence(Object... objects) {
         return sequence(Arrays.asList(objects));
->>>>>>> 2107d1b6
     }
 //----------------------------------------------------------------------------------------------------------------------
     /**
