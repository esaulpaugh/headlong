/*
   Copyright 2019 Evan Saulpaugh

   Licensed under the Apache License, Version 2.0 (the "License");
   you may not use this file except in compliance with the License.
   You may obtain a copy of the License at

       http://www.apache.org/licenses/LICENSE-2.0

   Unless required by applicable law or agreed to in writing, software
   distributed under the License is distributed on an "AS IS" BASIS,
   WITHOUT WARRANTIES OR CONDITIONS OF ANY KIND, either express or implied.
   See the License for the specific language governing permissions and
   limitations under the License.
*/
package com.esaulpaugh.headlong.abi;

<<<<<<< HEAD
import com.esaulpaugh.headlong.abi.util.BizarroIntegers;
import com.esaulpaugh.headlong.rlp.util.Integers;

=======
import com.esaulpaugh.headlong.util.Integers;

import java.math.BigDecimal;
>>>>>>> 5955e50e
import java.math.BigInteger;
import java.nio.ByteBuffer;
import java.util.Arrays;

import static com.esaulpaugh.headlong.abi.UnitType.UNIT_LENGTH_BYTES;

final class Encoding {

    static final int OFFSET_LENGTH_BYTES = UNIT_LENGTH_BYTES;
    static final IntType OFFSET_TYPE = new IntType("uint31", Integer.SIZE - 1, true);

    private static final byte NEGATIVE_ONE_BYTE = (byte) 0xFF;
    static final byte ZERO_BYTE = (byte) 0x00;
    static final byte ONE_BYTE = (byte) 0x01;

    private static final byte[] CACHED_ZERO_PADDING = new byte[UNIT_LENGTH_BYTES];
    private static final byte[] CACHED_NEG1_PADDING = new byte[UNIT_LENGTH_BYTES];

    static {
        Arrays.fill(CACHED_NEG1_PADDING, NEGATIVE_ONE_BYTE);
    }

<<<<<<< HEAD
    @SuppressWarnings("unchecked")
    static void insertOffset(final int[] offset, ABIType paramType, Object object, ByteBuffer dest) {
        final int val = offset[0];
        insertInt(val, dest);
        offset[0] = val + paramType.byteLength(object);
=======
    private static final byte[] NON_NEGATIVE_INT_PADDING = new byte[UNIT_LENGTH_BYTES - Long.BYTES];
    private static final byte[] NEGATIVE_INT_PADDING = Arrays.copyOfRange(CACHED_NEG1_PADDING, 0, UNIT_LENGTH_BYTES - Long.BYTES);

    static int insertOffset(final int offset, ByteBuffer dest, int tailByteLen) {
        insertInt(offset, dest);
        return offset + tailByteLen; // return next offset
>>>>>>> 5955e50e
    }

    static void insertInt(long val, ByteBuffer dest) {
        dest.put(val >= 0 ? NON_NEGATIVE_INT_PADDING : NEGATIVE_INT_PADDING);
        dest.putLong(val);
    }

    static void insertInt(BigInteger signed, int paddedLen, ByteBuffer dest) {
        byte[] arr = signed.toByteArray();
        int arrLen = arr.length;
        if(arrLen <= UNIT_LENGTH_BYTES) {
            insertPadding(paddedLen - arrLen, signed.signum() < 0, dest);
            dest.put(arr);
        } else {
            dest.put(arr, 1, UNIT_LENGTH_BYTES);
        }
    }

    static void insertBytesPadded(byte[] bytes, ByteBuffer dest) {
        dest.put(bytes);
        int rem = Integers.mod(bytes.length, UNIT_LENGTH_BYTES);
        insertPadding(rem != 0 ? UNIT_LENGTH_BYTES - rem : 0, false, dest);
    }

    static void insertPadding(int n, boolean negativeOnes, ByteBuffer dest) {
        dest.put(!negativeOnes ? CACHED_ZERO_PADDING : CACHED_NEG1_PADDING, 0, n);
    }

    static void insertBigIntegers(BigInteger[] arr, int byteLen, ByteBuffer dest) {
        for (BigInteger e : arr) {
            insertInt(e, byteLen, dest);
        }
    }

    static void insertBigDecimals(BigDecimal[] arr, int byteLen, ByteBuffer dest) {
        for (BigDecimal e : arr) {
            insertInt(e.unscaledValue(), byteLen, dest);
        }
    }

    static void packInt(long value, int byteLen, ByteBuffer dest) {
        if(value >= 0) {
            dest.position(dest.position() + (byteLen - Integers.len(value)));
            Integers.putLong(value, dest);
        } else {
            final int paddingBytes = byteLen - BizarroIntegers.len(value);
            for (int i = 0; i < paddingBytes; i++) {
                dest.put(Encoding.NEGATIVE_ONE_BYTE);
            }
            BizarroIntegers.putLong(value, dest);
        }
    }

    static void packInt(BigInteger bigGuy, int byteLen, ByteBuffer dest) {
        byte[] arr = bigGuy.toByteArray();
        final int paddingBytes = byteLen - arr.length;
        if(bigGuy.signum() == -1) {
            for (int i = 0; i < paddingBytes; i++) {
                dest.put(Encoding.NEGATIVE_ONE_BYTE);
            }
        } else {
            for (int i = 0; i < paddingBytes; i++) {
                dest.put((byte) 0);
            }
        }
        dest.put(arr);
    }
}<|MERGE_RESOLUTION|>--- conflicted
+++ resolved
@@ -15,15 +15,9 @@
 */
 package com.esaulpaugh.headlong.abi;
 
-<<<<<<< HEAD
-import com.esaulpaugh.headlong.abi.util.BizarroIntegers;
-import com.esaulpaugh.headlong.rlp.util.Integers;
-
-=======
 import com.esaulpaugh.headlong.util.Integers;
 
 import java.math.BigDecimal;
->>>>>>> 5955e50e
 import java.math.BigInteger;
 import java.nio.ByteBuffer;
 import java.util.Arrays;
@@ -46,20 +40,12 @@
         Arrays.fill(CACHED_NEG1_PADDING, NEGATIVE_ONE_BYTE);
     }
 
-<<<<<<< HEAD
-    @SuppressWarnings("unchecked")
-    static void insertOffset(final int[] offset, ABIType paramType, Object object, ByteBuffer dest) {
-        final int val = offset[0];
-        insertInt(val, dest);
-        offset[0] = val + paramType.byteLength(object);
-=======
     private static final byte[] NON_NEGATIVE_INT_PADDING = new byte[UNIT_LENGTH_BYTES - Long.BYTES];
     private static final byte[] NEGATIVE_INT_PADDING = Arrays.copyOfRange(CACHED_NEG1_PADDING, 0, UNIT_LENGTH_BYTES - Long.BYTES);
 
     static int insertOffset(final int offset, ByteBuffer dest, int tailByteLen) {
         insertInt(offset, dest);
         return offset + tailByteLen; // return next offset
->>>>>>> 5955e50e
     }
 
     static void insertInt(long val, ByteBuffer dest) {
@@ -99,32 +85,4 @@
             insertInt(e.unscaledValue(), byteLen, dest);
         }
     }
-
-    static void packInt(long value, int byteLen, ByteBuffer dest) {
-        if(value >= 0) {
-            dest.position(dest.position() + (byteLen - Integers.len(value)));
-            Integers.putLong(value, dest);
-        } else {
-            final int paddingBytes = byteLen - BizarroIntegers.len(value);
-            for (int i = 0; i < paddingBytes; i++) {
-                dest.put(Encoding.NEGATIVE_ONE_BYTE);
-            }
-            BizarroIntegers.putLong(value, dest);
-        }
-    }
-
-    static void packInt(BigInteger bigGuy, int byteLen, ByteBuffer dest) {
-        byte[] arr = bigGuy.toByteArray();
-        final int paddingBytes = byteLen - arr.length;
-        if(bigGuy.signum() == -1) {
-            for (int i = 0; i < paddingBytes; i++) {
-                dest.put(Encoding.NEGATIVE_ONE_BYTE);
-            }
-        } else {
-            for (int i = 0; i < paddingBytes; i++) {
-                dest.put((byte) 0);
-            }
-        }
-        dest.put(arr);
-    }
 }