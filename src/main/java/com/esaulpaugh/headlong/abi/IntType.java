--- conflicted
+++ resolved
@@ -37,21 +37,6 @@
     }
 
     @Override
-<<<<<<< HEAD
-    int byteLengthPacked(Integer value) {
-        return bitLength >> 3; // div 8
-    }
-
-    @Override
-    public int validate(Integer value) {
-        final long longVal = value.longValue();
-        validateLongBitLen(longVal);
-        return UNIT_LENGTH_BYTES;
-    }
-
-    @Override
-=======
->>>>>>> 5955e50e
     Integer decode(ByteBuffer bb, byte[] unitBuffer) {
         bb.get(unitBuffer);
         BigInteger bi = new BigInteger(unitBuffer);
