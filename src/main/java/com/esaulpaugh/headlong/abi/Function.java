package com.esaulpaugh.headlong.abi;

import com.esaulpaugh.headlong.util.Strings;
import com.esaulpaugh.headlong.util.Utils;
import com.joemelsha.crypto.hash.Keccak;

import java.io.Serializable;
import java.nio.ByteBuffer;
import java.security.DigestException;
import java.security.MessageDigest;
import java.text.ParseException;
import java.util.Arrays;
import java.util.Objects;
import java.util.regex.Matcher;
import java.util.regex.Pattern;

import static com.esaulpaugh.headlong.abi.UnitType.UNIT_LENGTH_BYTES;
import static com.esaulpaugh.headlong.util.Strings.HEX;
import static com.esaulpaugh.headlong.util.Strings.encode;

/**
 * Represents a function in an Ethereum contract. Can encode and decode calls matching this function's signature.
 * Can decode the function's return values.
 */
public class Function implements ABIObject, Serializable {

    private static final Pattern HAS_NON_ASCII_CHARS = Pattern.compile("[^\\p{ASCII}]+");

    public static final int SELECTOR_LEN = 4;

    final String canonicalSignature;
    private final String hashAlgorithm;
<<<<<<< HEAD

    final byte[] selector;
    final TupleType inputTypes;

    final TupleType outputTypes;
=======
    private final TupleType outputTypes;
    private final String stateMutability;

    final transient byte[] selector;
    final transient TupleType inputTypes;
>>>>>>> d2acb505

    {
        selector = new byte[SELECTOR_LEN];
    }

<<<<<<< HEAD
    Function(String name, MessageDigest messageDigest, TupleType inputTypes, TupleType outputTypes) {
        final String canonical = name + inputTypes.canonicalType;
        initSelector(messageDigest, canonical);
        this.canonicalSignature = canonical;
        this.hashAlgorithm = messageDigest.getAlgorithm();
=======
    Function(String canonicalSignature, TupleType inputTypes, TupleType outputTypes, String stateMutability, MessageDigest messageDigest) {
        initSelector(messageDigest, canonicalSignature);
        this.canonicalSignature = canonicalSignature;
>>>>>>> d2acb505
        this.inputTypes = inputTypes;
        this.outputTypes = outputTypes;
        this.stateMutability = stateMutability;
        this.hashAlgorithm = messageDigest.getAlgorithm();
    }

    public Function(String signature) throws ParseException {
        this(signature, null);
    }

    public Function(String signature, String outputs) throws ParseException {
        this(signature, outputs, newDefaultDigest());
    }

    /**
     * Note that {@code messageDigest} must be given in an {@link MessageDigest#INITIAL} (i.e. not
     * {@link MessageDigest#IN_PROGRESS}) state.
     * @param signature the function signature
     * @param outputs   the signature of the tuple containing the return types
     * @param messageDigest the hash function with which to generate the 4-byte selector
     * @throws ParseException   if {@code signature} or {@code outputs} is malformed
     */
    public Function(String signature, String outputs, MessageDigest messageDigest) throws ParseException {

        final int split = signature.indexOf('(');

        if(split < 0) {
            throw new ParseException("params start not found", signature.length());
        }

        final String name = signature.substring(0, split);

        final Matcher matcher = HAS_NON_ASCII_CHARS.matcher(name);
        if(matcher.find()) {
            throw newNonAsciiNameException(matcher, signature.charAt(matcher.start()));
        }

        final String rawTupleTypeString = signature.substring(split);

        final TupleType tupleType = TupleTypeParser.parseTupleType(rawTupleTypeString);

        final String canonicalSig = name + tupleType.canonicalType;

        initSelector(messageDigest, canonicalSig);
        this.canonicalSignature = canonicalSig;
        this.inputTypes = tupleType;
        this.outputTypes = outputs == null ? null : TupleType.parse(outputs);
        this.stateMutability = null;
        this.hashAlgorithm = messageDigest.getAlgorithm();
    }

    public static MessageDigest newDefaultDigest() {
        return new Keccak(256);
    }

    private void initSelector(MessageDigest messageDigest, String canonicalSignature) {
        try {
            messageDigest.update(canonicalSignature.getBytes(Strings.CHARSET_ASCII));
            messageDigest.digest(selector, 0, SELECTOR_LEN);
        } catch (DigestException de) {
            throw new RuntimeException(de);
        }
    }

    public String getName() {
        return canonicalSignature.substring(0, canonicalSignature.indexOf('('));
    }

    public String getCanonicalSignature() {
        return canonicalSignature;
    }

    public String getHashAlgorithm() {
        return hashAlgorithm;
    }

    public byte[] selector() {
        return Arrays.copyOf(selector, selector.length);
    }

    public String selectorHex() {
        return encode(selector, HEX);
    }

    public TupleType getInputTypes() {
        return inputTypes;
    }

    public TupleType getOutputTypes() {
        return outputTypes;
    }

    public String getStateMutability() {
        return stateMutability;
    }

    public ByteBuffer encodeCallWithArgs(Object... args) {
        return encodeCall(new Tuple(args));
    }

    public ByteBuffer encodeCall(Tuple args) {
        return CallEncoder.encodeCall(this, args);
    }

    public Function encodeCall(Tuple args, ByteBuffer dest, boolean validate) {
        if(validate) {
            inputTypes.validate(args);
        }
        CallEncoder.encodeCall(this, args, dest);
        return this;
    }

    public Tuple decodeReturn(byte[] returnVals) {
        return outputTypes.decode(returnVals);
    }

    public Tuple decodeReturn(ByteBuffer returnVals) {
        return outputTypes.decode(returnVals);
    }

    public int callLength(Tuple args) {
        return CallEncoder.calcEncodingLength(this, args, true);
    }

    public int callLength(Tuple args, boolean validate) {
        return CallEncoder.calcEncodingLength(this, args, validate);
    }

    public Tuple decodeCall(byte[] array) {
        return decodeCall(ByteBuffer.wrap(array));
    }

    public Tuple decodeCall(ByteBuffer abiBuffer) {
        byte[] unitBuffer = ABIType.newUnitBuffer();
        abiBuffer.get(unitBuffer, 0, SELECTOR_LEN);
        final byte[] selector = this.selector;
        for(int i = 0; i < SELECTOR_LEN; i++) {
            if(unitBuffer[i] != selector[i]) {
                throw new IllegalArgumentException("given selector does not match: expected: " + this.selectorHex()
                        + ", found: " + encode(unitBuffer, 0, SELECTOR_LEN, HEX));
            }
        }
        return inputTypes.decode(abiBuffer, unitBuffer);
    }

    @Override
    public int hashCode() {
        return Objects.hash(canonicalSignature, hashAlgorithm, outputTypes);
    }

    @Override
    public boolean equals(Object o) {
        if (this == o) return true;
        if (o == null || getClass() != o.getClass()) return false;
        Function function = (Function) o;
        return canonicalSignature.equals(function.canonicalSignature) &&
                hashAlgorithm.equals(function.hashAlgorithm) &&
                Objects.equals(outputTypes, function.outputTypes);
    }

    public static String formatCall(byte[] abiCall) {
        return formatCall(abiCall, 0, abiCall.length);
    }

    /**
     * Returns a formatted string for a given ABI-encoded function call.
     *
     * @param buffer   the buffer containing the ABI call
     * @param offset    the offset into the input buffer of the ABI call
     * @param length    the length of the ABI call
     * @return  the formatted string
     * @throws  IllegalArgumentException    if the input length mod 32 != 4
     */
    public static String formatCall(byte[] buffer, int offset, final int length) {

        if(length < 4 || ((length - 4) & 0b111) != 0) {
            int mod = length % UNIT_LENGTH_BYTES;
            throw new IllegalArgumentException("expected length mod " + UNIT_LENGTH_BYTES + " == 4, found: " + mod);
        }

        StringBuilder sb = new StringBuilder("ID\t")
                .append(encode(Arrays.copyOfRange(buffer, offset, SELECTOR_LEN), HEX))
                .append('\n');
        int idx = offset + SELECTOR_LEN;
        while(idx < length) {
            sb.append(idx >>> UnitType.LOG_2_UNIT_LENGTH_BYTES)
                    .append('\t')
                    .append(encode(Arrays.copyOfRange(buffer, idx, idx + UNIT_LENGTH_BYTES), HEX))
                    .append('\n');
            idx += UNIT_LENGTH_BYTES;
        }
        return sb.toString();
    }

    public static String hexOf(byte[] bytes) {
        return encode(bytes, HEX);
    }

    public static Function parse(String signature) throws ParseException {
        return new Function(signature);
    }

    public static Function fromJson(String functionJson) throws ParseException {
        return ContractJSONParser.parseFunction(functionJson);
    }

    private static ParseException newNonAsciiNameException(Matcher matcher, char c) throws ParseException {
        return new ParseException(
                "non-ascii char, \'" + c + "\' " + Utils.escapeChar(c) + ", @ index " + matcher.start(),
                matcher.start()
        );
    }

    @Override
    public int objectType() {
        return ABIObject.FUNCTION;
    }
}<|MERGE_RESOLUTION|>--- conflicted
+++ resolved
@@ -30,39 +30,25 @@
 
     final String canonicalSignature;
     private final String hashAlgorithm;
-<<<<<<< HEAD
-
-    final byte[] selector;
-    final TupleType inputTypes;
-
-    final TupleType outputTypes;
-=======
-    private final TupleType outputTypes;
     private final String stateMutability;
 
     final transient byte[] selector;
     final transient TupleType inputTypes;
->>>>>>> d2acb505
+
+    final TupleType outputTypes;
 
     {
         selector = new byte[SELECTOR_LEN];
     }
 
-<<<<<<< HEAD
-    Function(String name, MessageDigest messageDigest, TupleType inputTypes, TupleType outputTypes) {
+    Function(String name, TupleType inputTypes, TupleType outputTypes, String stateMutability, MessageDigest messageDigest) {
         final String canonical = name + inputTypes.canonicalType;
         initSelector(messageDigest, canonical);
         this.canonicalSignature = canonical;
         this.hashAlgorithm = messageDigest.getAlgorithm();
-=======
-    Function(String canonicalSignature, TupleType inputTypes, TupleType outputTypes, String stateMutability, MessageDigest messageDigest) {
-        initSelector(messageDigest, canonicalSignature);
-        this.canonicalSignature = canonicalSignature;
->>>>>>> d2acb505
         this.inputTypes = inputTypes;
         this.outputTypes = outputTypes;
         this.stateMutability = stateMutability;
-        this.hashAlgorithm = messageDigest.getAlgorithm();
     }
 
     public Function(String signature) throws ParseException {
