/*
   Copyright 2019 Evan Saulpaugh

   Licensed under the Apache License, Version 2.0 (the "License");
   you may not use this file except in compliance with the License.
   You may obtain a copy of the License at

       http://www.apache.org/licenses/LICENSE-2.0

   Unless required by applicable law or agreed to in writing, software
   distributed under the License is distributed on an "AS IS" BASIS,
   WITHOUT WARRANTIES OR CONDITIONS OF ANY KIND, either express or implied.
   See the License for the specific language governing permissions and
   limitations under the License.
*/
package com.esaulpaugh.headlong.abi;

import com.esaulpaugh.headlong.util.Integers;
import com.esaulpaugh.headlong.util.Strings;
import com.esaulpaugh.headlong.util.SuperSerial;

import java.lang.reflect.Array;
import java.math.BigDecimal;
import java.math.BigInteger;
import java.nio.ByteBuffer;
import java.util.function.Supplier;

<<<<<<< HEAD
import static com.esaulpaugh.headlong.abi.TupleType.unexpectedTypeException;
import static com.esaulpaugh.headlong.abi.UnitType.LOG_2_UNIT_LENGTH_BYTES;
=======
>>>>>>> 5955e50e
import static com.esaulpaugh.headlong.abi.UnitType.UNIT_LENGTH_BYTES;
import static com.esaulpaugh.headlong.util.Strings.UTF_8;

/**
 * Represents static array types such as bytes3 or uint16[3][2] and dynamic array types such as decimal[5][] or
 * string[4].
 *
 * @param <E> the {@link ABIType} for the elements of the array
 * @param <J> this {@link ArrayType}'s corresponding Java type
 */
public final class ArrayType<E extends ABIType<?>, J> extends ABIType<J> {

    static final Class<byte[]> BYTE_ARRAY_CLASS = byte[].class;
    static final String BYTE_ARRAY_ARRAY_CLASS_NAME = byte[][].class.getName();

    static final Class<String> STRING_CLASS = String.class;
    static final String STRING_ARRAY_CLASS_NAME = String[].class.getName();

    private static final IntType ARRAY_LENGTH_TYPE = new IntType("int32", Integer.SIZE, false);
    private static final int ARRAY_LENGTH_BYTE_LEN = UNIT_LENGTH_BYTES;

    static final int DYNAMIC_LENGTH = -1;

    final E elementType;
    final int length;
    private final boolean isString;

    private final String arrayClassName;

    ArrayType(String canonicalType, Class<J> clazz, boolean dynamic, E elementType, int length, String arrayClassName) {
        super(canonicalType, clazz, dynamic);
        this.elementType = elementType;
        this.length = length;
        this.arrayClassName = arrayClassName;
        this.isString = clazz == STRING_CLASS;
    }

    public E getElementType() {
        return elementType;
    }

    public int getLength() {
        return length;
    }

    public boolean isString() {
        return isString;
    }

    @Override
    String arrayClassName() {
        return arrayClassName;
    }

    @Override
    public int typeCode() {
        return TYPE_CODE_ARRAY;
    }

    /**
     * LOG_2_UNIT_LENGTH_BYTES == 5
     * x << 5 == x * 32
     *
     * @param value the value to measure
     * @return the length in bytes of this array when encoded
     */
    @Override
<<<<<<< HEAD
    @SuppressWarnings("unchecked")
    int byteLength(J value) {
        int len;
=======
    int byteLength(Object value) {
        final int len;
>>>>>>> 5955e50e
        switch (elementType.typeCode()) {
        case TYPE_CODE_BOOLEAN: len = ((boolean[]) value).length * UNIT_LENGTH_BYTES; break;
        case TYPE_CODE_BYTE: len = Integers.roundLengthUp(byteCount(value), UNIT_LENGTH_BYTES); break;
        case TYPE_CODE_INT: len = ((int[]) value).length * UNIT_LENGTH_BYTES; break;
        case TYPE_CODE_LONG: len = ((long[]) value).length * UNIT_LENGTH_BYTES; break;
        case TYPE_CODE_BIG_INTEGER:
        case TYPE_CODE_BIG_DECIMAL: len = ((Number[]) value).length * UNIT_LENGTH_BYTES; break;
        case TYPE_CODE_ARRAY:
<<<<<<< HEAD
        case TYPE_CODE_TUPLE:
            final Object[] elements = (Object[]) value;
            final int n = elements.length;
            len = 0;
            for (int i = 0; i < n; i++) {
                len += ((ABIType) this.elementType).byteLength(elements[i]);
            }
            if(elementType.dynamic) { // implies this.dynamic
                len += n << LOG_2_UNIT_LENGTH_BYTES; // 32 bytes per offset
            }
            break;
        default: throw unrecognizedTypeException(elementType.toString());
=======
        case TYPE_CODE_TUPLE: len = calcObjArrByteLen((Object[]) value); break;
        default: throw new Error();
>>>>>>> 5955e50e
        }
        // arrays with variable number of elements get +32 for the array length
        return length == DYNAMIC_LENGTH
                ? ARRAY_LENGTH_BYTE_LEN + len
                : len;
    }

    private int calcObjArrByteLen(Object[] elements) {
        int len = 0;
        for (Object element : elements) {
            len += elementType.byteLength(element);
        }
        return !elementType.dynamic
                ? len
                : len + (elements.length * UNIT_LENGTH_BYTES); // 32 bytes per offset
    }

    private int staticByteLengthPacked() {
        if(length != DYNAMIC_LENGTH) {
            return length * elementType.byteLengthPacked(null);
        }
        throw new IllegalArgumentException("array of dynamic elements");
    }

    @Override
<<<<<<< HEAD
    @SuppressWarnings("unchecked")
    int byteLengthPacked(J value) {
=======
    int byteLengthPacked(Object value) {
        if(value == null) {
            return staticByteLengthPacked();
        }
        final ABIType<?> elementType = this.elementType;
>>>>>>> 5955e50e
        switch (elementType.typeCode()) {
        case TYPE_CODE_BOOLEAN: return ((boolean[]) value).length; // * 1
        case TYPE_CODE_BYTE: return byteCount(value); // * 1
        case TYPE_CODE_INT: return ((int[]) value).length * elementType.byteLengthPacked(null);
        case TYPE_CODE_LONG: return ((long[]) value).length * elementType.byteLengthPacked(null);
        case TYPE_CODE_BIG_INTEGER:
        case TYPE_CODE_BIG_DECIMAL: return ((Number[]) value).length * elementType.byteLengthPacked(null);
        case TYPE_CODE_ARRAY:
<<<<<<< HEAD
        case TYPE_CODE_TUPLE:
            final Object[] elements = (Object[]) value;
            int staticLen = 0;
            final int len = elements.length;
            for (int i = 0; i < len; i++) {
                staticLen += ((ABIType) this.elementType).byteLengthPacked(elements[i]);
            }
            return staticLen;
        default: throw unrecognizedTypeException(elementType.toString());
=======
        case TYPE_CODE_TUPLE: return calcObjArrPackedByteLen((Object[]) value);
        default: throw new Error();
        }
    }

    private int calcObjArrPackedByteLen(Object[] elements) {
        int packedLen = 0;
        for (Object element : elements) {
            packedLen += elementType.byteLengthPacked(element);
>>>>>>> 5955e50e
        }
        return packedLen;
    }

    private int byteCount(Object value) {
        return ((byte[]) decodeIfString(value)).length;
    }

    Object decodeIfString(Object value) {
        return !isString ? value : Strings.decode((String) value, UTF_8);
    }

    Object encodeIfString(byte[] bytes) {
        return !isString ? bytes : Strings.encode(bytes, UTF_8);
    }

    @Override
    public int validate(J value) {
        final int staticLen;
        switch (elementType.typeCode()) {
        case TYPE_CODE_BOOLEAN: staticLen = checkLength(((boolean[]) value).length, value) * UNIT_LENGTH_BYTES; break;
        case TYPE_CODE_BYTE: staticLen = Integers.roundLengthUp(checkLength(byteCount(value), value), UNIT_LENGTH_BYTES); break;
        case TYPE_CODE_INT: staticLen = validateIntArray((int[]) value); break;
        case TYPE_CODE_LONG: staticLen = validateLongArray((long[]) value); break;
        case TYPE_CODE_BIG_INTEGER: staticLen = validateBigIntegerArray((BigInteger[]) value); break;
        case TYPE_CODE_BIG_DECIMAL: staticLen = validateBigDecimalArray((BigDecimal[]) value); break;
        case TYPE_CODE_ARRAY:
<<<<<<< HEAD
        case TYPE_CODE_TUPLE: staticLen = validateObjectArray(value); break;
        default: throw unrecognizedTypeException(value.getClass().getName());
=======
        case TYPE_CODE_TUPLE: staticLen = validateObjectArray((Object[]) value); break;
        default: throw new Error();
>>>>>>> 5955e50e
        }
        // arrays with variable number of elements get +32 for the array length
        return length == DYNAMIC_LENGTH
                ? ARRAY_LENGTH_BYTE_LEN + staticLen
                : staticLen;
    }

    private int validateIntArray(final int[] arr) {
        final IntType intType = (IntType) elementType;
        final int len = arr.length;
        checkLength(len, arr);
        int i = 0;
        try {
            for ( ; i < len; i++) {
                intType.validatePrimitive(arr[i]); // validate without boxing primitive
            }
        } catch (IllegalArgumentException iae) {
            throw abiException(iae, i);
        }
        return len * UNIT_LENGTH_BYTES;
    }

    private int validateLongArray(final long[] arr) {
        final LongType longType = (LongType) elementType;
        final int len = arr.length;
        checkLength(len, arr);
        int i = 0;
        try {
            for ( ; i < len; i++) {
                longType.validatePrimitive(arr[i]); // validate without boxing primitive
            }
        } catch (IllegalArgumentException iae) {
            throw abiException(iae, i);
        }
        return len * UNIT_LENGTH_BYTES;
    }

    private int validateBigIntegerArray(BigInteger[] arr) {
        final int len = arr.length;
        checkLength(len, arr);
        BigIntegerType bigIntegerType = (BigIntegerType) elementType;
        int i = 0;
        try {
            for ( ; i < len; i++) {
                bigIntegerType.validateBigInt(arr[i]);
            }
        } catch (IllegalArgumentException iae) {
            throw abiException(iae, i);
        }
        return len * UNIT_LENGTH_BYTES;
    }

    private int validateBigDecimalArray(BigDecimal[] arr) {
        final int len = arr.length;
        checkLength(len, arr);
        BigDecimalType bigDecimalType = (BigDecimalType) elementType;
        int i = 0;
        try {
            for ( ; i < len; i++) {
                BigDecimal element = arr[i];
                bigDecimalType.validateBigInt(element.unscaledValue());
                if(element.scale() != bigDecimalType.scale) {
                    throw new IllegalArgumentException(String.format(BigDecimalType.ERR_SCALE_MISMATCH, element.scale(), bigDecimalType.scale));
                }
            }
        } catch (IllegalArgumentException iae) {
            throw abiException(iae, i);
        }
        return len * UNIT_LENGTH_BYTES;
    }

<<<<<<< HEAD
    /**
     * For arrays of arrays or arrays of tuples only.
     */
    @SuppressWarnings("unchecked")
    private int validateObjectArray(J value) {
        Object[] arr = (Object[]) value;
        final int len = arr.length;
        checkLength(len, arr);
        int byteLength = elementType.dynamic ? len << LOG_2_UNIT_LENGTH_BYTES : 0; // 32 bytes per offset
        int i = 0;
        try {
            for ( ; i < len; i++) {
                byteLength += ((ABIType) elementType).validate(arr[i]);
            }
        } catch (RuntimeException re) {
            throw validationException(re, i);
=======
    private static IllegalArgumentException abiException(IllegalArgumentException iae, int i) {
        return new IllegalArgumentException("array index " + i + ": " + iae.getMessage());
    }

    /** For arrays of arrays or arrays of tuples only. */
    private int validateObjectArray(Object[] arr) {
        final int len = arr.length;
        checkLength(len, arr);
        int byteLength = !elementType.dynamic ? 0 : len * UNIT_LENGTH_BYTES; // when dynamic, 32 bytes per offset
        for (int i = 0; i < len; i++) {
            byteLength += elementType.validate(arr[i]);
>>>>>>> 5955e50e
        }
        return byteLength;
    }

    private int checkLength(final int valueLength, Object value) {
<<<<<<< HEAD
        final int expected = this.length;
        if(expected != DYNAMIC_LENGTH && valueLength != expected) {
            throw unexpectedTypeException(this, value);
=======
        if(length == DYNAMIC_LENGTH || length == valueLength) {
            return valueLength;
>>>>>>> 5955e50e
        }
        throw new IllegalArgumentException(
                Utils.friendlyClassName(value.getClass(), valueLength)
                        + " not instanceof " + Utils.friendlyClassName(clazz, length) + ", " +
                        valueLength + " != " + length
        );
    }

    @Override
<<<<<<< HEAD
    void encodeHead(J value, ByteBuffer dest, int[] offset) {
        if (dynamic) { // includes String
            Encoding.insertOffset(offset, this, value, dest);
        } else {
            encodeArrayTail(value, dest);
        }
    }

    @Override
    void encodeTail(J value, ByteBuffer dest) {
        if(isString) {
            byte[] bytes = ((String) value).getBytes(StandardCharsets.UTF_8);
            Encoding.insertInt(bytes.length, dest); // insertLength
            insertBytes(bytes, dest);
        } else {
            encodeArrayTail(value, dest);
=======
    void encodeTail(Object value, ByteBuffer dest) {
        encodeArrayTail(decodeIfString(value), dest);
    }

    private void insert(Supplier<Integer> supplyLength, Runnable insert, ByteBuffer dest) {
        if(length == DYNAMIC_LENGTH) {
            Encoding.insertInt(supplyLength.get(), dest);
>>>>>>> 5955e50e
        }
        insert.run();
    }

<<<<<<< HEAD
    @SuppressWarnings("unchecked")
    private void encodeArrayTail(J value, ByteBuffer dest) {
=======
    private void encodeArrayTail(Object v, ByteBuffer dest) {
>>>>>>> 5955e50e
        switch (elementType.typeCode()) {
        case TYPE_CODE_BOOLEAN: boolean[] z = (boolean[])v; insert(() -> z.length, () -> insertBooleans(z, dest), dest); return;
        case TYPE_CODE_BYTE: byte[] b = (byte[])v; insert(() -> b.length, () -> Encoding.insertBytesPadded(b, dest), dest); return;
        case TYPE_CODE_INT: int[] i = (int[])v; insert(() -> i.length, () -> insertInts(i, dest), dest); return;
        case TYPE_CODE_LONG: long[] j = (long[])v; insert(() -> j.length, () -> insertLongs(j, dest), dest); return;
        case TYPE_CODE_BIG_INTEGER: BigInteger[] bi = (BigInteger[])v; insert(() -> bi.length, () -> Encoding.insertBigIntegers(bi, UNIT_LENGTH_BYTES, dest), dest); return;
        case TYPE_CODE_BIG_DECIMAL: BigDecimal[] bd = (BigDecimal[])v; insert(() -> bd.length, () -> Encoding.insertBigDecimals(bd, UNIT_LENGTH_BYTES, dest), dest); return;
        case TYPE_CODE_ARRAY:  // note that type for String[] has elementType.typeCode() == TYPE_CODE_ARRAY
        case TYPE_CODE_TUPLE:
            final Object[] objects = (Object[]) v;
            if(dynamic) {
                insert(() -> objects.length, () -> insertOffsets(objects, dest), dest);
            }
<<<<<<< HEAD
            for (int i = 0; i < len; i++) {
                ((ABIType) elementType).encodeTail(objects[i], dest);
=======
            for (Object object : objects) {
                elementType.encodeTail(object, dest);
>>>>>>> 5955e50e
            }
            return;
        default: throw new Error();
        }
    }

    private void insertOffsets(final Object[] objects, ByteBuffer dest) {
        if (elementType.dynamic) {
            int nextOffset = objects.length * Encoding.OFFSET_LENGTH_BYTES;
            for (Object object : objects) {
                nextOffset = Encoding.insertOffset(nextOffset, dest, elementType.byteLength(object));
            }
        }
    }

    private static void insertBooleans(boolean[] bools, ByteBuffer dest) {
        for (boolean e : bools) {
            dest.put(e ? BooleanType.BOOLEAN_TRUE : BooleanType.BOOLEAN_FALSE);
        }
    }

    private static void insertInts(int[] ints, ByteBuffer dest) {
        for (int e : ints) {
            Encoding.insertInt(e, dest);
        }
    }

    private static void insertLongs(long[] longs, ByteBuffer dest) {
        for (long e : longs) {
            Encoding.insertInt(e, dest);
        }
    }

    @Override
    @SuppressWarnings("unchecked")
    J decode(ByteBuffer bb, byte[] unitBuffer) {
        final int arrayLen = length == DYNAMIC_LENGTH
                ? ARRAY_LENGTH_TYPE.decode(bb, unitBuffer)
                : length;
        try {
            switch (elementType.typeCode()) {
            case TYPE_CODE_BOOLEAN: return (J) decodeBooleanArray(bb, arrayLen, unitBuffer);
            case TYPE_CODE_BYTE: return (J) decodeByteArray(bb, arrayLen);
            case TYPE_CODE_INT: return (J) decodeIntArray((IntType) elementType, bb, arrayLen, unitBuffer);
            case TYPE_CODE_LONG: return (J) decodeLongArray((LongType) elementType, bb, arrayLen, unitBuffer);
            case TYPE_CODE_BIG_INTEGER: return (J) decodeBigIntegerArray((BigIntegerType) elementType, bb, arrayLen, unitBuffer);
            case TYPE_CODE_BIG_DECIMAL: return (J) decodeBigDecimalArray((BigDecimalType) elementType, bb, arrayLen, unitBuffer);
            case TYPE_CODE_ARRAY:
            case TYPE_CODE_TUPLE: return (J) decodeObjectArray(arrayLen, bb, unitBuffer);
            default: throw new Error();
            }
        } catch(NegativeArraySizeException nase) {
            throw new IllegalArgumentException(nase);
        }
    }

    private static boolean[] decodeBooleanArray(ByteBuffer bb, int arrayLen, byte[] unitBuffer) {
        boolean[] booleans = new boolean[arrayLen]; // elements are false by default
        final int booleanOffset = UNIT_LENGTH_BYTES - Byte.BYTES;
        for(int i = 0; i < arrayLen; i++) {
            bb.get(unitBuffer);
            for (int j = 0; j < booleanOffset; j++) {
                if(unitBuffer[j] == 0) continue;
                throw new IllegalArgumentException("illegal boolean value @ " + (bb.position() - j));
            }
            byte last = unitBuffer[booleanOffset];
            if(last == 1) {
                booleans[i] = true;
            } else if(last != 0) {
                throw new IllegalArgumentException("illegal boolean value @ " + (bb.position() - UNIT_LENGTH_BYTES));
            }
        }
        return booleans;
    }

    private Object decodeByteArray(ByteBuffer bb, int arrayLen) {
        byte[] data = new byte[arrayLen];
        byte[] padding = new byte[Integers.roundLengthUp(arrayLen, UNIT_LENGTH_BYTES) - arrayLen];
        bb.get(data);
        bb.get(padding);
        for (byte b : padding) {
            if(b != Encoding.ZERO_BYTE) throw new IllegalArgumentException("malformed array: non-zero padding byte");
        }
        return encodeIfString(data);
    }

    private static int[] decodeIntArray(IntType intType, ByteBuffer bb, int arrayLen, byte[] unitBuffer) {
        int[] ints = new int[arrayLen];
        for (int i = 0; i < arrayLen; i++) {
            ints[i] = decodeBigIntElement(intType, bb, unitBuffer).intValue();
        }
        return ints;
    }

    private static long[] decodeLongArray(LongType longType, ByteBuffer bb, int arrayLen, byte[] unitBuffer) {
        long[] longs = new long[arrayLen];
        for (int i = 0; i < arrayLen; i++) {
            longs[i] = decodeBigIntElement(longType, bb, unitBuffer).longValue();
        }
        return longs;
    }

    private static BigInteger[] decodeBigIntegerArray(BigIntegerType bigIntegerType, ByteBuffer bb, int arrayLen, byte[] unitBuffer) {
        BigInteger[] bigInts = new BigInteger[arrayLen];
        for (int i = 0; i < arrayLen; i++) {
            bigInts[i] = decodeBigIntElement(bigIntegerType, bb, unitBuffer);
        }
        return bigInts;
    }

    private static BigDecimal[] decodeBigDecimalArray(BigDecimalType bigDecimalType, ByteBuffer bb, int arrayLen, byte[] unitBuffer) {
        BigDecimal[] bigDecs = new BigDecimal[arrayLen];
        final int scale = bigDecimalType.scale;
        for (int i = 0; i < arrayLen; i++) {
            bigDecs[i] = new BigDecimal(decodeBigIntElement(bigDecimalType, bb, unitBuffer), scale);
        }
        return bigDecs;
    }

    private static BigInteger decodeBigIntElement(UnitType<?> type, ByteBuffer bb, byte[] unitBuffer) {
        bb.get(unitBuffer);
        BigInteger bi = new BigInteger(unitBuffer);
        type.validateBigInt(bi);
        return bi;
    }

    private Object[] decodeObjectArray(int len, ByteBuffer bb, byte[] unitBuffer) {
        Object[] dest = (Object[]) Array.newInstance(elementType.clazz, len); // reflection ftw
        if(!this.dynamic || !elementType.dynamic) {
            for (int i = 0; i < len; i++) {
                dest[i] = elementType.decode(bb, unitBuffer);
            }
        } else {
//            final int index = bb.position(); // *** save this value here if you want to support lenient mode below
            int[] offsets = new int[len];
            for (int i = 0; i < len; i++) {
                offsets[i] = Encoding.OFFSET_TYPE.decode(bb, unitBuffer);
            }
            for (int i = 0; i < len; i++) {
                if (offsets[i] != 0) {
                    /* OPERATES IN STRICT MODE; see https://github.com/ethereum/solidity/commit/3d1ca07e9b4b42355aa9be5db5c00048607986d1 */
//                    if (bb.position() != index + offset) {
//                        System.err.println(ArrayType.class.getName() + " setting " + bb.position() + " to " + (index + offset) + ", offset=" + offset);
//                        bb.position(index + offset); // lenient
//                    }
                    dest[i] = elementType.decode(bb, unitBuffer);
                }
            }
        }
        return dest;
    }

    @Override
    @SuppressWarnings("unchecked")
    public void encodePacked(J value, ByteBuffer dest) {
        switch (elementType.typeCode()) {
            case TYPE_CODE_BOOLEAN: packBooleans((boolean[]) value, dest); break;
            case TYPE_CODE_BYTE:
                byte[] arr = isString ? ((String) value).getBytes(StandardCharsets.UTF_8) : (byte[]) value;
                packBytes(arr, dest); break;
            case TYPE_CODE_INT: packInts((int[]) value, elementType.byteLengthPacked(null), dest); break;
            case TYPE_CODE_LONG: packLongs((long[]) value, elementType.byteLengthPacked(null), dest); break;
            case TYPE_CODE_BIG_INTEGER: packBigIntegers((BigInteger[]) value, elementType.byteLengthPacked(null), dest); break;
            case TYPE_CODE_BIG_DECIMAL: packBigDecimals((BigDecimal[]) value, elementType.byteLengthPacked(null), dest); break;
            case TYPE_CODE_ARRAY:
            case TYPE_CODE_TUPLE:
                for(Object e : (Object[]) value) {
                    ((ABIType) this.elementType).encodePacked(e, dest);
                }
                break;
            default: throw new IllegalArgumentException("unexpected array type: " + toString());
        }
    }

    private static void packBooleans(boolean[] bools, ByteBuffer dest) {
        final int idx = dest.position();
        final int len = bools.length;
        for (int i = idx; i < len; i++) {
            dest.put(bools[i] ? (byte) 1 : (byte) 0);
        }
    }

    private static void packBytes(byte[] bytes, ByteBuffer dest) {
        dest.put(bytes);
    }

    private static void packInts(int[] ints, int byteLen, ByteBuffer dest) {
        for (int e : ints) {
            Encoding.packInt(e, byteLen, dest);
        }
    }

    private static void packLongs(long[] longs, int byteLen, ByteBuffer dest) {
        for (long e : longs) {
            Encoding.packInt(e, byteLen, dest);
        }
    }

    private static void packBigIntegers(BigInteger[] bigInts, int byteLen, ByteBuffer dest) {
        for (BigInteger e : bigInts) {
            Encoding.packInt(e, byteLen, dest);
        }
    }

    private static void packBigDecimals(BigDecimal[] bigDecs, int byteLen, ByteBuffer dest) {
        for (BigDecimal e : bigDecs) {
            Encoding.packInt(e.unscaledValue(), byteLen, dest);
        }
    }

    /**
     * Parses RLP Object {@link com.esaulpaugh.headlong.rlp.util.Notation} as a {@link J}.
     *
     * @param s the array's RLP object notation
     * @return  the parsed array
     * @see com.esaulpaugh.headlong.rlp.util.Notation
     */
    @Override
    public J parseArgument(String s) { // expects RLP object notation such as "['00', '01', '01']"
        return SuperSerial.deserializeArray(this, s, false, clazz);
    }
}<|MERGE_RESOLUTION|>--- conflicted
+++ resolved
@@ -25,11 +25,6 @@
 import java.nio.ByteBuffer;
 import java.util.function.Supplier;
 
-<<<<<<< HEAD
-import static com.esaulpaugh.headlong.abi.TupleType.unexpectedTypeException;
-import static com.esaulpaugh.headlong.abi.UnitType.LOG_2_UNIT_LENGTH_BYTES;
-=======
->>>>>>> 5955e50e
 import static com.esaulpaugh.headlong.abi.UnitType.UNIT_LENGTH_BYTES;
 import static com.esaulpaugh.headlong.util.Strings.UTF_8;
 
@@ -97,14 +92,8 @@
      * @return the length in bytes of this array when encoded
      */
     @Override
-<<<<<<< HEAD
-    @SuppressWarnings("unchecked")
-    int byteLength(J value) {
-        int len;
-=======
     int byteLength(Object value) {
         final int len;
->>>>>>> 5955e50e
         switch (elementType.typeCode()) {
         case TYPE_CODE_BOOLEAN: len = ((boolean[]) value).length * UNIT_LENGTH_BYTES; break;
         case TYPE_CODE_BYTE: len = Integers.roundLengthUp(byteCount(value), UNIT_LENGTH_BYTES); break;
@@ -113,23 +102,8 @@
         case TYPE_CODE_BIG_INTEGER:
         case TYPE_CODE_BIG_DECIMAL: len = ((Number[]) value).length * UNIT_LENGTH_BYTES; break;
         case TYPE_CODE_ARRAY:
-<<<<<<< HEAD
-        case TYPE_CODE_TUPLE:
-            final Object[] elements = (Object[]) value;
-            final int n = elements.length;
-            len = 0;
-            for (int i = 0; i < n; i++) {
-                len += ((ABIType) this.elementType).byteLength(elements[i]);
-            }
-            if(elementType.dynamic) { // implies this.dynamic
-                len += n << LOG_2_UNIT_LENGTH_BYTES; // 32 bytes per offset
-            }
-            break;
-        default: throw unrecognizedTypeException(elementType.toString());
-=======
         case TYPE_CODE_TUPLE: len = calcObjArrByteLen((Object[]) value); break;
         default: throw new Error();
->>>>>>> 5955e50e
         }
         // arrays with variable number of elements get +32 for the array length
         return length == DYNAMIC_LENGTH
@@ -155,16 +129,11 @@
     }
 
     @Override
-<<<<<<< HEAD
-    @SuppressWarnings("unchecked")
-    int byteLengthPacked(J value) {
-=======
     int byteLengthPacked(Object value) {
         if(value == null) {
             return staticByteLengthPacked();
         }
         final ABIType<?> elementType = this.elementType;
->>>>>>> 5955e50e
         switch (elementType.typeCode()) {
         case TYPE_CODE_BOOLEAN: return ((boolean[]) value).length; // * 1
         case TYPE_CODE_BYTE: return byteCount(value); // * 1
@@ -173,17 +142,6 @@
         case TYPE_CODE_BIG_INTEGER:
         case TYPE_CODE_BIG_DECIMAL: return ((Number[]) value).length * elementType.byteLengthPacked(null);
         case TYPE_CODE_ARRAY:
-<<<<<<< HEAD
-        case TYPE_CODE_TUPLE:
-            final Object[] elements = (Object[]) value;
-            int staticLen = 0;
-            final int len = elements.length;
-            for (int i = 0; i < len; i++) {
-                staticLen += ((ABIType) this.elementType).byteLengthPacked(elements[i]);
-            }
-            return staticLen;
-        default: throw unrecognizedTypeException(elementType.toString());
-=======
         case TYPE_CODE_TUPLE: return calcObjArrPackedByteLen((Object[]) value);
         default: throw new Error();
         }
@@ -193,7 +151,6 @@
         int packedLen = 0;
         for (Object element : elements) {
             packedLen += elementType.byteLengthPacked(element);
->>>>>>> 5955e50e
         }
         return packedLen;
     }
@@ -211,7 +168,9 @@
     }
 
     @Override
-    public int validate(J value) {
+    public int validate(final Object value) {
+        validateClass(value);
+
         final int staticLen;
         switch (elementType.typeCode()) {
         case TYPE_CODE_BOOLEAN: staticLen = checkLength(((boolean[]) value).length, value) * UNIT_LENGTH_BYTES; break;
@@ -221,13 +180,8 @@
         case TYPE_CODE_BIG_INTEGER: staticLen = validateBigIntegerArray((BigInteger[]) value); break;
         case TYPE_CODE_BIG_DECIMAL: staticLen = validateBigDecimalArray((BigDecimal[]) value); break;
         case TYPE_CODE_ARRAY:
-<<<<<<< HEAD
-        case TYPE_CODE_TUPLE: staticLen = validateObjectArray(value); break;
-        default: throw unrecognizedTypeException(value.getClass().getName());
-=======
         case TYPE_CODE_TUPLE: staticLen = validateObjectArray((Object[]) value); break;
         default: throw new Error();
->>>>>>> 5955e50e
         }
         // arrays with variable number of elements get +32 for the array length
         return length == DYNAMIC_LENGTH
@@ -299,24 +253,6 @@
         return len * UNIT_LENGTH_BYTES;
     }
 
-<<<<<<< HEAD
-    /**
-     * For arrays of arrays or arrays of tuples only.
-     */
-    @SuppressWarnings("unchecked")
-    private int validateObjectArray(J value) {
-        Object[] arr = (Object[]) value;
-        final int len = arr.length;
-        checkLength(len, arr);
-        int byteLength = elementType.dynamic ? len << LOG_2_UNIT_LENGTH_BYTES : 0; // 32 bytes per offset
-        int i = 0;
-        try {
-            for ( ; i < len; i++) {
-                byteLength += ((ABIType) elementType).validate(arr[i]);
-            }
-        } catch (RuntimeException re) {
-            throw validationException(re, i);
-=======
     private static IllegalArgumentException abiException(IllegalArgumentException iae, int i) {
         return new IllegalArgumentException("array index " + i + ": " + iae.getMessage());
     }
@@ -328,20 +264,13 @@
         int byteLength = !elementType.dynamic ? 0 : len * UNIT_LENGTH_BYTES; // when dynamic, 32 bytes per offset
         for (int i = 0; i < len; i++) {
             byteLength += elementType.validate(arr[i]);
->>>>>>> 5955e50e
         }
         return byteLength;
     }
 
     private int checkLength(final int valueLength, Object value) {
-<<<<<<< HEAD
-        final int expected = this.length;
-        if(expected != DYNAMIC_LENGTH && valueLength != expected) {
-            throw unexpectedTypeException(this, value);
-=======
         if(length == DYNAMIC_LENGTH || length == valueLength) {
             return valueLength;
->>>>>>> 5955e50e
         }
         throw new IllegalArgumentException(
                 Utils.friendlyClassName(value.getClass(), valueLength)
@@ -351,24 +280,6 @@
     }
 
     @Override
-<<<<<<< HEAD
-    void encodeHead(J value, ByteBuffer dest, int[] offset) {
-        if (dynamic) { // includes String
-            Encoding.insertOffset(offset, this, value, dest);
-        } else {
-            encodeArrayTail(value, dest);
-        }
-    }
-
-    @Override
-    void encodeTail(J value, ByteBuffer dest) {
-        if(isString) {
-            byte[] bytes = ((String) value).getBytes(StandardCharsets.UTF_8);
-            Encoding.insertInt(bytes.length, dest); // insertLength
-            insertBytes(bytes, dest);
-        } else {
-            encodeArrayTail(value, dest);
-=======
     void encodeTail(Object value, ByteBuffer dest) {
         encodeArrayTail(decodeIfString(value), dest);
     }
@@ -376,17 +287,11 @@
     private void insert(Supplier<Integer> supplyLength, Runnable insert, ByteBuffer dest) {
         if(length == DYNAMIC_LENGTH) {
             Encoding.insertInt(supplyLength.get(), dest);
->>>>>>> 5955e50e
         }
         insert.run();
     }
 
-<<<<<<< HEAD
-    @SuppressWarnings("unchecked")
-    private void encodeArrayTail(J value, ByteBuffer dest) {
-=======
     private void encodeArrayTail(Object v, ByteBuffer dest) {
->>>>>>> 5955e50e
         switch (elementType.typeCode()) {
         case TYPE_CODE_BOOLEAN: boolean[] z = (boolean[])v; insert(() -> z.length, () -> insertBooleans(z, dest), dest); return;
         case TYPE_CODE_BYTE: byte[] b = (byte[])v; insert(() -> b.length, () -> Encoding.insertBytesPadded(b, dest), dest); return;
@@ -400,13 +305,8 @@
             if(dynamic) {
                 insert(() -> objects.length, () -> insertOffsets(objects, dest), dest);
             }
-<<<<<<< HEAD
-            for (int i = 0; i < len; i++) {
-                ((ABIType) elementType).encodeTail(objects[i], dest);
-=======
             for (Object object : objects) {
                 elementType.encodeTail(object, dest);
->>>>>>> 5955e50e
             }
             return;
         default: throw new Error();
@@ -559,64 +459,6 @@
         return dest;
     }
 
-    @Override
-    @SuppressWarnings("unchecked")
-    public void encodePacked(J value, ByteBuffer dest) {
-        switch (elementType.typeCode()) {
-            case TYPE_CODE_BOOLEAN: packBooleans((boolean[]) value, dest); break;
-            case TYPE_CODE_BYTE:
-                byte[] arr = isString ? ((String) value).getBytes(StandardCharsets.UTF_8) : (byte[]) value;
-                packBytes(arr, dest); break;
-            case TYPE_CODE_INT: packInts((int[]) value, elementType.byteLengthPacked(null), dest); break;
-            case TYPE_CODE_LONG: packLongs((long[]) value, elementType.byteLengthPacked(null), dest); break;
-            case TYPE_CODE_BIG_INTEGER: packBigIntegers((BigInteger[]) value, elementType.byteLengthPacked(null), dest); break;
-            case TYPE_CODE_BIG_DECIMAL: packBigDecimals((BigDecimal[]) value, elementType.byteLengthPacked(null), dest); break;
-            case TYPE_CODE_ARRAY:
-            case TYPE_CODE_TUPLE:
-                for(Object e : (Object[]) value) {
-                    ((ABIType) this.elementType).encodePacked(e, dest);
-                }
-                break;
-            default: throw new IllegalArgumentException("unexpected array type: " + toString());
-        }
-    }
-
-    private static void packBooleans(boolean[] bools, ByteBuffer dest) {
-        final int idx = dest.position();
-        final int len = bools.length;
-        for (int i = idx; i < len; i++) {
-            dest.put(bools[i] ? (byte) 1 : (byte) 0);
-        }
-    }
-
-    private static void packBytes(byte[] bytes, ByteBuffer dest) {
-        dest.put(bytes);
-    }
-
-    private static void packInts(int[] ints, int byteLen, ByteBuffer dest) {
-        for (int e : ints) {
-            Encoding.packInt(e, byteLen, dest);
-        }
-    }
-
-    private static void packLongs(long[] longs, int byteLen, ByteBuffer dest) {
-        for (long e : longs) {
-            Encoding.packInt(e, byteLen, dest);
-        }
-    }
-
-    private static void packBigIntegers(BigInteger[] bigInts, int byteLen, ByteBuffer dest) {
-        for (BigInteger e : bigInts) {
-            Encoding.packInt(e, byteLen, dest);
-        }
-    }
-
-    private static void packBigDecimals(BigDecimal[] bigDecs, int byteLen, ByteBuffer dest) {
-        for (BigDecimal e : bigDecs) {
-            Encoding.packInt(e.unscaledValue(), byteLen, dest);
-        }
-    }
-
     /**
      * Parses RLP Object {@link com.esaulpaugh.headlong.rlp.util.Notation} as a {@link J}.
      *
