--- conflicted
+++ resolved
@@ -48,37 +48,20 @@
     }
 
     @Override
-<<<<<<< HEAD
-    int byteLengthPacked(BigDecimal value) {
-        return bitLength >> 3; // div 8
-    }
-
-    @Override
-    public int validate(BigDecimal value) {
-        validateBigIntBitLen(value.unscaledValue());
-        if(value.scale() != scale) {
-            throw new IllegalArgumentException("big decimal scale mismatch: actual != expected: " + value.scale() + " != " + scale);
-=======
     public int validate(Object value) {
         validateClass(value);
         BigDecimal dec = (BigDecimal) value;
         validateBigInt(dec.unscaledValue());
         if(dec.scale() == scale) {
             return UNIT_LENGTH_BYTES;
->>>>>>> 5955e50e
         }
         throw new IllegalArgumentException(String.format(ERR_SCALE_MISMATCH, dec.scale(), scale));
     }
 
     @Override
-<<<<<<< HEAD
-    void encodeHead(BigDecimal value, ByteBuffer dest, int[] offset) {
-        Encoding.insertInt(value.unscaledValue(), dest);
-=======
     int encodeHead(Object value, ByteBuffer dest, int nextOffset) {
         Encoding.insertInt(((BigDecimal) value).unscaledValue(), UNIT_LENGTH_BYTES, dest);
         return nextOffset;
->>>>>>> 5955e50e
     }
 
     @Override
