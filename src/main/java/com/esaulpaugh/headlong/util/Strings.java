/*
   Copyright 2019 Evan Saulpaugh

   Licensed under the Apache License, Version 2.0 (the "License");
   you may not use this file except in compliance with the License.
   You may obtain a copy of the License at

       http://www.apache.org/licenses/LICENSE-2.0

   Unless required by applicable law or agreed to in writing, software
   distributed under the License is distributed on an "AS IS" BASIS,
   WITHOUT WARRANTIES OR CONDITIONS OF ANY KIND, either express or implied.
   See the License for the specific language governing permissions and
   limitations under the License.
*/
package com.esaulpaugh.headlong.util;

import com.migcomponents.migbase64.Base64;

import java.nio.ByteBuffer;
import java.nio.charset.StandardCharsets;

import static com.migcomponents.migbase64.Base64.NO_LINE_SEP;
import static com.migcomponents.migbase64.Base64.NO_PADDING;
import static com.migcomponents.migbase64.Base64.URL_SAFE_CHARS;

/** Utility for encoding and decoding hexadecimal, Base64, and UTF-8-encoded {@link String}s. */
public final class Strings {

<<<<<<< HEAD
    public static final int BASE_64_URL_SAFE = 3; // 64
//    public static final int DECIMAL = 2; // 10
=======
    public static final byte[] EMPTY_BYTE_ARRAY = new byte[0];

    public static final int BASE_64_URL_SAFE = 2; // 64
>>>>>>> 5955e50e
    public static final int UTF_8 = 1; // 256
    public static final int HEX = 0; // 16

    public static final int URL_SAFE_FLAGS = URL_SAFE_CHARS | NO_LINE_SEP | NO_PADDING;

    public static String encode(byte b) {
        return encode(new byte[] { b });
    }

    public static String encode(ByteBuffer buffer) {
        return encode(buffer.array());
    }

    public static String encode(byte[] bytes) {
        return encode(bytes, HEX);
    }

    public static String encode(byte[] bytes, int encoding) {
        return encode(bytes, 0, bytes.length, encoding);
    }

    public static String encode(byte[] buffer, int from, int len, int encoding) {
        switch (encoding) {
        case BASE_64_URL_SAFE: return Base64.encodeToString(buffer, from, len, URL_SAFE_FLAGS);
        case UTF_8: return new String(buffer, from, len, StandardCharsets.UTF_8);
        case HEX: return FastHex.encodeToString(buffer, from, len);
        default: throw new UnsupportedOperationException();
        }
    }

    public static byte[] decode(String encoded) {
        return decode(encoded, HEX);
    }

    public static byte[] decode(String string, int encoding) {
        if(string.isEmpty()) {
            return EMPTY_BYTE_ARRAY;
        }
        switch (encoding) {
        case BASE_64_URL_SAFE: return java.util.Base64.getUrlDecoder().decode(string);
        case UTF_8: return string.getBytes(StandardCharsets.UTF_8);
        case HEX: return FastHex.decode(string, 0 ,string.length());
        default: throw new UnsupportedOperationException();
        }
    }
}<|MERGE_RESOLUTION|>--- conflicted
+++ resolved
@@ -27,14 +27,9 @@
 /** Utility for encoding and decoding hexadecimal, Base64, and UTF-8-encoded {@link String}s. */
 public final class Strings {
 
-<<<<<<< HEAD
-    public static final int BASE_64_URL_SAFE = 3; // 64
-//    public static final int DECIMAL = 2; // 10
-=======
     public static final byte[] EMPTY_BYTE_ARRAY = new byte[0];
 
     public static final int BASE_64_URL_SAFE = 2; // 64
->>>>>>> 5955e50e
     public static final int UTF_8 = 1; // 256
     public static final int HEX = 0; // 16
 
